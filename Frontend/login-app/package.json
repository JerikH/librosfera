{
  "name": "login-app",
  "version": "0.1.0",
  "private": true,
  "dependencies": {
    "@testing-library/dom": "^10.4.0",
    "@testing-library/jest-dom": "^6.6.3",
    "@testing-library/react": "^16.2.0",
    "@testing-library/user-event": "^13.5.0",
    "axios": "^1.8.4",
<<<<<<< HEAD
    "lucide-react": "^0.487.0",
=======
    "lucide-react": "^0.488.0",
>>>>>>> d1f045c7
    "react": "^19.0.0",
    "react-dom": "^19.0.0",
    "react-router-dom": "^7.3.0",
    "react-scripts": "^5.0.1",
    "web-vitals": "^2.1.4"
  },
  "scripts": {
    "start": "react-scripts start",
    "build": "react-scripts build",
    "test": "react-scripts test",
    "eject": "react-scripts eject"
  },
  "eslintConfig": {
    "extends": [
      "react-app",
      "react-app/jest"
    ]
  },
  "browserslist": {
    "production": [
      ">0.2%",
      "not dead",
      "not op_mini all"
    ],
    "development": [
      "last 1 chrome version",
      "last 1 firefox version",
      "last 1 safari version"
    ]
  }
}<|MERGE_RESOLUTION|>--- conflicted
+++ resolved
@@ -8,11 +8,7 @@
     "@testing-library/react": "^16.2.0",
     "@testing-library/user-event": "^13.5.0",
     "axios": "^1.8.4",
-<<<<<<< HEAD
-    "lucide-react": "^0.487.0",
-=======
     "lucide-react": "^0.488.0",
->>>>>>> d1f045c7
     "react": "^19.0.0",
     "react-dom": "^19.0.0",
     "react-router-dom": "^7.3.0",

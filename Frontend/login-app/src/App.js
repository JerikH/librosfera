--- conflicted
+++ resolved
@@ -5,13 +5,9 @@
 import PasswordResetRequest from './components/PasswordRequestRecuperation';
 import PasswordResetPage from './components/ResetPassword';
 import WelcomePage from './components/Welcome';
-<<<<<<< HEAD
-import UserProfile from './components/UserProfile'
-=======
 import UserProfile from './components/UserProfile';
 import AdminProfile from './components/AdminProfile';
 import HomePage from './components/HomePage'; // Importar el nuevo componente HomePage
->>>>>>> d1f045c7
 
 const App = () => {
   return (
@@ -29,9 +25,6 @@
         
         {/* Ruta para la página de bienvenida (legacy) */}
         <Route path="/Welcome" element={<WelcomePage />} />
-<<<<<<< HEAD
-        <Route path="/Profile" element={<UserProfile />} />
-=======
         
         {/* Nueva ruta para la página principal (después de iniciar sesión) */}
         <Route path="/Home" element={<HomePage />} />
@@ -39,7 +32,6 @@
         {/* Rutas de perfil de usuario y administrador */}
         <Route path="/Profile" element={<UserProfile />} />
         <Route path="/AdminProfile" element={<AdminProfile />} />
->>>>>>> d1f045c7
       </Routes>
     </Router>
   );

--- conflicted
+++ resolved
@@ -64,10 +64,6 @@
             const isValid = await verifyToken(parsedData.Data.token);
             
             if (isValid) {
-<<<<<<< HEAD
-              console.log("Valid token found, redirecting to Welcome page");
-              navigate('/Profile');
-=======
               console.log("Valid token found, checking user type for redirect");
               
               // Check user type for proper redirection
@@ -81,7 +77,6 @@
                 console.log("Regular user detected, redirecting to Profile");
                 navigate('/Profile');
               }
->>>>>>> 1d92f7f8
               return;
             } else {
               console.log("Token found but invalid or expired");
@@ -149,10 +144,6 @@
       setSuccessMessage('Ingreso satisfactorio.');
       if(response){
         Redirect(response);
-<<<<<<< HEAD
-        navigate('/Profile');
-=======
->>>>>>> 1d92f7f8
       }
 
     } catch (err) {

--- conflicted
+++ resolved
@@ -21,14 +21,9 @@
 
   const fetchPurchaseDetails = async () => {
     try {
-<<<<<<< HEAD
-      
-      setLoading(true);
-=======
       setIsLoading(true);
->>>>>>> 21590f04
       setError(null);
-      
+      console.log("Details id:", purchaseId);
       const response = await axios.get(`http://localhost:5000/api/v1/ventas/${purchaseId}`, {
         headers: {
           'Authorization': `Bearer ${getAuthToken()}`,
@@ -417,16 +412,10 @@
                 </p>
               ) : (
                 <p className="text-sm text-gray-600">
-<<<<<<< HEAD
-                  {/* {purchase.envio.estado_envio === 'ENTREGADO' 
-                    ? formatDate(purchase.envio.fechas.entrega_real)
-                    : formatDate(purchase.envio.fechas.entrega_estimada)} */}
-=======
                   {purchase.envio.tienda ? 
                     `${purchase.envio.tienda.nombre}, ${purchase.envio.tienda.direccion}` :
                     'Información de tienda no disponible'
                   }
->>>>>>> 21590f04
                 </p>
               )}
             </div>
@@ -522,32 +511,7 @@
                 <span className="font-bold text-blue-600 text-lg">{formatCurrency(purchase.totales.total_final || 0)}</span>
               </div>
             </div>
-<<<<<<< HEAD
-          </div>
-        </div>
-        
-        {/* Componente de seguimiento según tipo de envío */}
-        {purchase.envio.tipo === 'domicilio' ? (
-          <DeliveryTracking envio={purchase.envio} />
-        ) : (
-          <StorePickupTracking envio={purchase.envio} />
-        )}
-        
-        {/* Botones de acción */}
-        <div className="flex flex-col sm:flex-row justify-end gap-3 mt-6">
-          {/* Mostrar botón de devolución solo si el pedido está entregado y tiene menos de 8 días */}
-          {/* {purchase.envio.estado_envio === 'ENTREGADO' && 
-            new Date() - new Date(purchase.envio.fechas.entrega_real) < 8 * 24 * 60 * 60 * 1000 && (
-            <button className="bg-yellow-500 hover:bg-yellow-600 text-white px-6 py-2 rounded transition-colors">
-              Solicitar Devolución
-            </button>
-          )} */}
-          <button className="bg-blue-500 hover:bg-blue-600 text-white px-6 py-2 rounded transition-colors">
-            Contactar Soporte
-          </button>
-=======
           )}
->>>>>>> 21590f04
         </div>
       </div>
       
